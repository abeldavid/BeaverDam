--- conflicted
+++ resolved
@@ -203,7 +203,6 @@
     color:#AAAAAA;
 }
 
-<<<<<<< HEAD
 /* stop the control buttons from being selectable*/
 .noselect {
   -webkit-touch-callout: none; /* iOS Safari */
@@ -225,9 +224,9 @@
 
 #instructionModal .modal-body {
     margin: 0 2rem;
-=======
+}
+
 .row {
     padding-top:4px;
     padding-bottom: 4px;
->>>>>>> a528efb4
 }