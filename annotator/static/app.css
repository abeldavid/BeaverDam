--- conflicted
+++ resolved
@@ -231,11 +231,10 @@
     padding-bottom: 4px;
 }
 
-<<<<<<< HEAD
-.modal-content
-{
+.modal-content {
     min-width: 760px;
-=======
+}
+
 .video-list {
     padding: 0 50px 25px 50px;
 }
@@ -243,5 +242,4 @@
 .video-list h3 {
     font-weight: 300;
     font-size: 18px;
->>>>>>> 224ef758
 }