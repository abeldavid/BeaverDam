--- conflicted
+++ resolved
@@ -106,18 +106,10 @@
 
         // On Thing...
 
-<<<<<<< HEAD
         $(thing).on('delete', () => {
             $(thing).off();
             $(rect).off();
             this.view.deleteRect(rect);
-=======
-    submitAnnotations(e) {
-        var mturk = window.assignmentId != null;
-        e.preventDefault();
-        this.saveAnnotations(mturk).then((response) => {
-            window.alert(response);
->>>>>>> 0109f4db
         });
     }
 
@@ -195,9 +187,10 @@
     submitAnnotations(e) {
         e.preventDefault();
 
-        // TODO magic number
-        this.saveAnnotations(window.assignmentId.length > 4).then((response) => {
-            $('#response').html(response);
+        var mturk = window.assignmentId != null;
+        e.preventDefault();
+        this.saveAnnotations(mturk).then((response) => {
+            window.alert(response);
         });
     }
 
