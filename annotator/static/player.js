--- conflicted
+++ resolved
@@ -79,12 +79,6 @@
             method: 'post',
             body: JSON.stringify(json),
         }).then((response) => {
-<<<<<<< HEAD
-            if (response.ok)
-                return Promise.resolve("State saved successfully.");
-            else
-                return Promise.reject(`Error code ${response.status}`);
-=======
             if (response.ok) {
                 if (mturk) {
                     $('#turk-form').submit();
@@ -93,7 +87,6 @@
             } else {
                 return Promise.resolve(`Error code ${response.status}`);
             }
->>>>>>> d8140138
         });
     }
 
