--- conflicted
+++ resolved
@@ -120,15 +120,9 @@
 
 class FullVideoTask(Task):
     video = models.ForeignKey(Video)
-<<<<<<< HEAD
     title = settings.MTURK_TITLE
     description = settings.MTURK_DESCRIPTION
-    pay = 0.04
-=======
-    title = "Video Annotation"
-    description = "Draw boxes around objects in a video"
     pay = settings.MTURK_BASE_PAY
->>>>>>> 82e3745d
     bonus_per_box = settings.MTURK_BONUS_PER_BOX
 
     @property
